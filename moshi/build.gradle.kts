--- conflicted
+++ resolved
@@ -52,21 +52,12 @@
 tasks.withType<KotlinCompile>()
   .configureEach {
     kotlinOptions {
-<<<<<<< HEAD
-      val toAdd = mutableListOf("-Xopt-in=kotlin.RequiresOptIn")
+      val toAdd = mutableListOf("-Xopt-in=kotlin.RequiresOptIn", "-Xopt-in=kotlin.contracts.ExperimentalContracts")
       if (name.contains("test", true)) {
         toAdd += "-Xopt-in=kotlin.ExperimentalStdlibApi"
       }
       @Suppress("SuspiciousCollectionReassignment") // It's not suspicious
       freeCompilerArgs += toAdd
-=======
-      val args = mutableListOf("-Xopt-in=kotlin.contracts.ExperimentalContracts")
-      if (name.contains("test", true)) {
-        args += "-Xopt-in=kotlin.ExperimentalStdlibApi"
-      }
-      @Suppress("SuspiciousCollectionReassignment") // It's not suspicious
-      freeCompilerArgs += args
->>>>>>> e5e4c487
     }
   }
 
