/*
<<<<<<< HEAD
 * Copyright (C) 2020 Google, Inc.
=======
 * Copyright 2020 Google LLC
 * Copyright 2010-2020 JetBrains s.r.o. and Kotlin Programming Language contributors.
>>>>>>> f57d7200
 *
 * Licensed under the Apache License, Version 2.0 (the "License");
 * you may not use this file except in compliance with the License.
 * You may obtain a copy of the License at
 *
 * http://www.apache.org/licenses/LICENSE-2.0
 *
 * Unless required by applicable law or agreed to in writing, software
 * distributed under the License is distributed on an "AS IS" BASIS,
 * WITHOUT WARRANTIES OR CONDITIONS OF ANY KIND, either express or implied.
 * See the License for the specific language governing permissions and
 * limitations under the License.
 */
package com.squareup.moshi.kotlin.codegen.ksp

import com.google.devtools.ksp.processing.Resolver
import com.google.devtools.ksp.symbol.KSAnnotated
import com.google.devtools.ksp.symbol.KSAnnotation
import com.google.devtools.ksp.symbol.KSClassDeclaration
import com.google.devtools.ksp.symbol.KSType
import com.google.devtools.ksp.symbol.KSValueArgument
import java.lang.reflect.InvocationHandler
import java.lang.reflect.Method
import java.lang.reflect.Proxy
import java.util.concurrent.ConcurrentHashMap
import kotlin.reflect.KClass

/*
 * Copied experimental utilities from KSP.
 */

/**
 * Find a class in the compilation classpath for the given name.
 *
 * @param name fully qualified name of the class to be loaded; using '.' as separator.
 * @return a KSClassDeclaration, or null if not found.
 */
internal fun Resolver.getClassDeclarationByName(name: String): KSClassDeclaration? =
  getClassDeclarationByName(getKSNameFromString(name))

internal fun <T : Annotation> KSAnnotated.getAnnotationsByType(annotationKClass: KClass<T>): Sequence<T> {
  return this.annotations.filter {
    it.shortName.getShortName() == annotationKClass.simpleName && it.annotationType.resolve().declaration
      .qualifiedName?.asString() == annotationKClass.qualifiedName
  }.map { it.toAnnotation(annotationKClass.java) }
}

internal fun <T : Annotation> KSAnnotated.isAnnotationPresent(annotationKClass: KClass<T>): Boolean =
  getAnnotationsByType(annotationKClass).firstOrNull() != null

@Suppress("UNCHECKED_CAST")
private fun <T : Annotation> KSAnnotation.toAnnotation(annotationClass: Class<T>): T {
  return Proxy.newProxyInstance(
    annotationClass.classLoader,
    arrayOf(annotationClass),
    createInvocationHandler(annotationClass)
  ) as T
}

@Suppress("TooGenericExceptionCaught")
private fun KSAnnotation.createInvocationHandler(clazz: Class<*>): InvocationHandler {
  val cache = ConcurrentHashMap<Pair<Class<*>, Any>, Any>(arguments.size)
  return InvocationHandler { proxy, method, _ ->
    if (method.name == "toString" && arguments.none { it.name?.asString() == "toString" }) {
      clazz.canonicalName +
        arguments.map { argument: KSValueArgument ->
          // handles default values for enums otherwise returns null
          val methodName = argument.name?.asString()
          val value = proxy.javaClass.methods.find { m -> m.name == methodName }?.invoke(proxy)
          "$methodName=$value"
        }.toList()
    } else {
      val argument = try {
        arguments.first { it.name?.asString() == method.name }
      } catch (e: NullPointerException) {
        throw IllegalArgumentException("This is a bug using the default KClass for an annotation", e)
      }
      when (val result = argument.value ?: method.defaultValue) {
        is Proxy -> result
        is List<*> -> {
          val value = { result.asArray(method) }
          cache.getOrPut(Pair(method.returnType, result), value)
        }
        else -> {
          when {
            method.returnType.isEnum -> {
              val value = { result.asEnum(method.returnType) }
              cache.getOrPut(Pair(method.returnType, result), value)
            }
            method.returnType.isAnnotation -> {
              val value = { (result as KSAnnotation).asAnnotation(method.returnType) }
              cache.getOrPut(Pair(method.returnType, result), value)
            }
            method.returnType.name == "java.lang.Class" -> {
              val value = { (result as KSType).asClass() }
              cache.getOrPut(Pair(method.returnType, result), value)
            }
            method.returnType.name == "byte" -> {
              val value = { result.asByte() }
              cache.getOrPut(Pair(method.returnType, result), value)
            }
            method.returnType.name == "short" -> {
              val value = { result.asShort() }
              cache.getOrPut(Pair(method.returnType, result), value)
            }
            else -> result // original value
          }
        }
      }
    }
  }
}

@Suppress("UNCHECKED_CAST")
private fun KSAnnotation.asAnnotation(
  annotationInterface: Class<*>,
): Any {
  return Proxy.newProxyInstance(
    this.javaClass.classLoader, arrayOf(annotationInterface),
    this.createInvocationHandler(annotationInterface)
  ) as Proxy
}

@Suppress("UNCHECKED_CAST")
private fun List<*>.asArray(method: Method) =
  when (method.returnType.componentType.name) {
    "boolean" -> (this as List<Boolean>).toBooleanArray()
    "byte" -> (this as List<Byte>).toByteArray()
    "short" -> (this as List<Short>).toShortArray()
    "char" -> (this as List<Char>).toCharArray()
    "double" -> (this as List<Double>).toDoubleArray()
    "float" -> (this as List<Float>).toFloatArray()
    "int" -> (this as List<Int>).toIntArray()
    "long" -> (this as List<Long>).toLongArray()
    "java.lang.Class" -> (this as List<KSType>).map {
      Class.forName(it.declaration.qualifiedName!!.asString())
    }.toTypedArray()
    "java.lang.String" -> (this as List<String>).toTypedArray()
    else -> { // arrays of enums or annotations
      when {
        method.returnType.componentType.isEnum -> {
          this.toArray(method) { result -> result.asEnum(method.returnType.componentType) }
        }
        method.returnType.componentType.isAnnotation -> {
          this.toArray(method) { result ->
            (result as KSAnnotation).asAnnotation(method.returnType.componentType)
          }
        }
        else -> throw IllegalStateException("Unable to process type ${method.returnType.componentType.name}")
      }
    }
  }

@Suppress("UNCHECKED_CAST")
private fun List<*>.toArray(method: Method, valueProvider: (Any) -> Any): Array<Any?> {
  val array: Array<Any?> = java.lang.reflect.Array.newInstance(
    method.returnType.componentType,
    this.size
  ) as Array<Any?>
  for (r in 0 until this.size) {
    array[r] = this[r]?.let { valueProvider.invoke(it) }
  }
  return array
}

@Suppress("UNCHECKED_CAST")
private fun <T> Any.asEnum(returnType: Class<T>): T =
  returnType.getDeclaredMethod("valueOf", String::class.java)
    .invoke(
      null,
      // Change from upstream KSP - https://github.com/google/ksp/pull/685
      if (this is KSType) {
        this.declaration.simpleName.getShortName()
      } else {
        this.toString()
      }
    ) as T

private fun Any.asByte(): Byte = if (this is Int) this.toByte() else this as Byte

private fun Any.asShort(): Short = if (this is Int) this.toShort() else this as Short

private fun KSType.asClass() = Class.forName(this.declaration.qualifiedName!!.asString())<|MERGE_RESOLUTION|>--- conflicted
+++ resolved
@@ -1,10 +1,6 @@
 /*
-<<<<<<< HEAD
- * Copyright (C) 2020 Google, Inc.
-=======
  * Copyright 2020 Google LLC
  * Copyright 2010-2020 JetBrains s.r.o. and Kotlin Programming Language contributors.
->>>>>>> f57d7200
  *
  * Licensed under the Apache License, Version 2.0 (the "License");
  * you may not use this file except in compliance with the License.
