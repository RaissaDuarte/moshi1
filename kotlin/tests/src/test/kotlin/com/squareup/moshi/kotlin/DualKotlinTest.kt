--- conflicted
+++ resolved
@@ -744,7 +744,6 @@
     }
   }
 
-<<<<<<< HEAD
   @Test fun requiredValueAbsentInArray() {
     val jsonAdapter = moshi.adapter<RequiredValueAbsentArray>()
 
@@ -774,7 +773,7 @@
 
   @JsonClass(generateAdapter = true)
   class RequiredValueWithDifferentJsonNameAbsentArray(var values: List<RequiredValueWithDifferentJsonNameAbsent>)
-=======
+
   @Test fun propertyNameHasDollarSign() {
     val moshi = Moshi.Builder().add(KotlinJsonAdapterFactory()).build()
     val jsonAdapter = moshi.adapter<PropertyWithDollarSign>()
@@ -790,7 +789,6 @@
     val `$a`: String,
     @Json(name = "\$b") val b: String
   )
->>>>>>> bc441ad7
 }
 
 typealias TypeAlias = Int
