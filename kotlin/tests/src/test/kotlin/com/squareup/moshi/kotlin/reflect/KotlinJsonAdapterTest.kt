--- conflicted
+++ resolved
@@ -316,15 +316,7 @@
       moshi.adapter<RequiredTransientConstructorParameter>()
       fail()
     } catch (expected: IllegalArgumentException) {
-<<<<<<< HEAD
       assertThat(expected).hasMessage("No default value for transient constructor parameter 'a' on type '${RequiredTransientConstructorParameter::class.qualifiedName}'")
-=======
-      assertThat(expected).hasMessage(
-        "No default value for transient constructor parameter #0 " +
-          "a of fun <init>(kotlin.Int): " +
-          "com.squareup.moshi.kotlin.reflect.KotlinJsonAdapterTest.RequiredTransientConstructorParameter"
-      )
->>>>>>> 032db2ae
     }
   }
 
@@ -598,13 +590,8 @@
       fail()
     } catch (expected: IllegalArgumentException) {
       assertThat(expected).hasMessage(
-<<<<<<< HEAD
-          "No property for required constructor parameter 'a' on type '${NonPropertyConstructorParameter::class.qualifiedName}'")
-=======
-        "No property for required constructor parameter #0 a of fun <init>(" +
-          "kotlin.Int, kotlin.Int): ${NonPropertyConstructorParameter::class.qualifiedName}"
-      )
->>>>>>> 032db2ae
+        "No property for required constructor parameter 'a' on type '${NonPropertyConstructorParameter::class.qualifiedName}'"
+      )
     }
   }
 
