--- conflicted
+++ resolved
@@ -26,15 +26,9 @@
 }
 
 plugins {
-<<<<<<< HEAD
   id("com.vanniktech.maven.publish") version "0.13.0" apply false
   id("org.jetbrains.dokka") version "1.4.10" apply false
-  id("com.diffplug.spotless") version "5.2.0"
-=======
-  id("com.vanniktech.maven.publish") version "0.12.0" apply false
-  id("org.jetbrains.dokka") version "0.10.1" apply false
-  id("com.diffplug.spotless") version "5.5.0"
->>>>>>> a1852a73
+  id("com.diffplug.spotless") version "5.6.0"
 }
 
 spotless {
